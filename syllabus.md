--- conflicted
+++ resolved
@@ -269,11 +269,6 @@
 **Exams.**
 Cheating on exams is a serious offense. We have methods of detecting cheating on exams – so don't do it! Students caught cheating on any exam will fail this course.
 
-<<<<<<< HEAD
-=======
-<!-- ## Hybrid Format -->
->>>>>>> 11a9715c
-
 <a name = 'resources'></a>
 
 ## Additional Resources
