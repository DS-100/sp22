--- conflicted
+++ resolved
@@ -8,11 +8,7 @@
     : ''
 - date: 2022-03-01
   events:
-<<<<<<< HEAD
-    ? '**Lecture 12**{: .label .label-lecture } Gradient Descent, sklearn'
-=======
     ? '**Lecture 12**{: .label .label-lecture } [Gradient Descent, sklearn](lecture/lec12)'
->>>>>>> e99b1d16
     : '[Ch. 17](https://www.textbook.ds100.org/ch/17/gradient_descent.html)'
 - date: 2022-03-03
   events:
