--- conflicted
+++ resolved
@@ -17,11 +17,7 @@
 - date: 2021-07-28
   events:
     ? '**Lecture 21**{: .label .label-lecture } [Decision Trees](lecture/lec21)'
-<<<<<<< HEAD
-    ? '**Discussion 11**{: .label .label-disc } Logistic Regression, Classification'
-=======
     ? '**Discussion 11**{: .label .label-disc } [Logistic Regression, Classification](https://drive.google.com/file/d/1hopecnt-83a6WQe-isWYsKfTSkBXC8zy/view?usp=sharing) [(solutions)](https://drive.google.com/file/d/1bielZWVDVu645IfpFToio099HZXqlayD/view?usp=sharing)'
->>>>>>> 23dd1a3b
     : ""
 - date: 2021-07-29
   events:
