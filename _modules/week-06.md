---
title: Week 6
weekNumber: 6
days:
- date: 2022-02-21
  events:
    ? '**Weekly Check 6**{: .label .label-proj } [Weekly Check 6](https://forms.gle/7YojMSXvaxgRnE1s8) (due Feb 28)'
    : ''
- date: 2022-02-22
  events:
    ? '**Lecture 11**{: .label .label-lecture } [Ordinary Least Squares (Multiple Linear Regression)](lecture/lec11)'
<<<<<<< HEAD
    : '[Ch. 15.4](https://www.textbook.ds100.org/ch/15/linear_projection.html), [19.1](https://www.textbook.ds100.org/ch/19/mult_model.html)'
=======
    : '[Ch. 15.4](https://www.textbook.ds100.org/ch/15/linear_projection.html?highlight=linear%20projection), [19.1](https://www.textbook.ds100.org/ch/19/mult_model.html)'
>>>>>>> e99b1d16
- date: 2022-02-24
  events:
    ? '**Midterm**{: .label .label-hw } Midterm 1 (8-10 pm) (No Lecture)'
    : ''
- date: 2021-02-25
  events:
    ? '**Discussion 6**{: .label .label-disc } [Ordinary Least Squares](https://drive.google.com/file/d/141Ydoj96YrHZXCqVAmbYlz90o_vjoAu2/view?usp=sharing) ([solutions](https://drive.google.com/file/d/1q0Oa4jm3z87ggwzajYMl7lK3i4u1JBzQ/view?usp=sharing)) ([recording](https://youtube.com/playlist?list=PLQCcNQgUcDfpZ8LjL_ae-d0llAsv3PedY))'
    ? '**Lab 6**{: .label .label-lab } [Ordinary Least Squares](https://data100.datahub.berkeley.edu/hub/user-redirect/git-pull?repo=https%3A%2F%2Fgithub.com%2FDS-100%2Fsp22&branch=main&urlpath=lab%2Ftree%2Fsp22%2Flab%2Flab06%2Flab06.ipynb) (due Mar 1)'
    : ""

---<|MERGE_RESOLUTION|>--- conflicted
+++ resolved
@@ -9,11 +9,7 @@
 - date: 2022-02-22
   events:
     ? '**Lecture 11**{: .label .label-lecture } [Ordinary Least Squares (Multiple Linear Regression)](lecture/lec11)'
-<<<<<<< HEAD
     : '[Ch. 15.4](https://www.textbook.ds100.org/ch/15/linear_projection.html), [19.1](https://www.textbook.ds100.org/ch/19/mult_model.html)'
-=======
-    : '[Ch. 15.4](https://www.textbook.ds100.org/ch/15/linear_projection.html?highlight=linear%20projection), [19.1](https://www.textbook.ds100.org/ch/19/mult_model.html)'
->>>>>>> e99b1d16
 - date: 2022-02-24
   events:
     ? '**Midterm**{: .label .label-hw } Midterm 1 (8-10 pm) (No Lecture)'
